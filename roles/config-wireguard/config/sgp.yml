--- conflicted
+++ resolved
@@ -149,7 +149,6 @@
     mp_bgp: true
     extended_next_hop: true
 
-<<<<<<< HEAD
 - name: dn42-darkpoint
   port: 20150
   remote: sin.darkpoint.xyz:21080
@@ -158,7 +157,11 @@
   peer_v6: fe80::150
   bgp:
     asn: 4242420150
-=======
+    ipv4: true
+    ipv6: true
+    mp_bgp: true
+    extended_next_hop: true
+
 - name: dn42-moraxyc
   port: 23011
   remote: sg1.dn42.moraxyc.com:21080
@@ -167,7 +170,6 @@
   peer_v6: fe80::3011
   bgp:
     asn: 4242423011
->>>>>>> 5229eeab
     ipv4: true
     ipv6: true
     mp_bgp: true
