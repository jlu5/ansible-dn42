--- conflicted
+++ resolved
@@ -214,7 +214,6 @@
     ipv6: true
     mp_bgp: true
 
-<<<<<<< HEAD
 - name: dn42-yuchow
   remote: portal.405218.eu.org:60108
   wg_pubkey: BHloE4+0aYsFeKzcAD47szCTIdCdq9EsXgjAOfarxwM=
@@ -226,7 +225,7 @@
     ipv4: true
     ipv6: true
     mp_bgp: true
-=======
+
 - name: dn42-9pfs
   port: 22002
   remote: null
@@ -238,5 +237,4 @@
     ipv4: true
     ipv6: true
     mp_bgp: true
-    extended_next_hop: true
->>>>>>> d78de584
+    extended_next_hop: true